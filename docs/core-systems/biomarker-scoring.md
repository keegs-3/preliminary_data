--- conflicted
+++ resolved
@@ -65,24 +65,13 @@
 ## 🎨 Pillar Allocation System
 
 ### Evidence-Based Weighting
-<<<<<<< HEAD
-Each biomarker contributes to health pillars using **weight-based allocation** (not percentages):
-
-| Biomarker | Nutrition | Movement | Sleep | Cognitive | Stress | Connection | Core Care |
-|-----------|-----------|----------|-------|-----------|--------|------------|-----------|
-| **Glucose** | Weight: 8 | Weight: 3 | Weight: 2 | Weight: 1 | Weight: 1 | Weight: 0 | Weight: 2 |
-| **HDL Cholesterol** | Weight: 5 | Weight: 4 | Weight: 1 | Weight: 1 | Weight: 1 | Weight: 0 | Weight: 3 |
-| **Blood Pressure** | Weight: 3 | Weight: 4 | Weight: 3 | Weight: 1 | Weight: 4 | Weight: 0 | Weight: 4 |
-| **CRP** | Weight: 4 | Weight: 3 | Weight: 2 | Weight: 2 | Weight: 4 | Weight: 0 | Weight: 3 |
-=======
-Each biomarker + biometric contributes to health pillars based on clinical evidence and custom built weighting:
+Each biomarker + biometric contributes to health pillars using **weight-based allocation** (not percentages):
 
 | Biomarker | Nutrition | Movement | Sleep | Cognitive | Stress | Connection | Core Care |
 |-----------|-----------|----------|-------|-----------|--------|------------|-----------|
 | **Glucose** | 4 | 7 | 0 | 5 | 4 | 0 | 0 |
 | **HDL Cholesterol** | 5 | 4 | 0 | 0 | 0 | 0 | 6 |
 | **Bodyfat** | 7 | 6 | 4 | 4 | 5 | 0 | 0 |
->>>>>>> 1fc469cb
 
 ### Multi-Stage Allocation Process
 ```python
